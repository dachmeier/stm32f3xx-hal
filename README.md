--- conflicted
+++ resolved
@@ -59,13 +59,8 @@
 *   stm32f302xc
 *   stm32f302xd
 *   stm32f302xe
-<<<<<<< HEAD
-*   stm32f302x6 
-*   stm32f302x8 
-=======
 *   stm32f302x6
 *   stm32f302x8
->>>>>>> 54e82618
 *   stm32f303xb
 *   stm32f303xc
 *   stm32f303xd
